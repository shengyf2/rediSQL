[package]
name = "rediSQL"
version = "0.6.1"
authors = ["Simone Mosciatti <simone@redbeardlab.tech>"]

[lib]
name = "redis_sql"
crate-type = ["cdylib"]

[dependencies]
fnv = "1.0.5"
uuid = { version = "0.4", features = ["v4"] }
log = {version = "0.3.8", features = ["release_max_level_warn"]}
env_logger = "0.4.3"
redisql_lib = {path = "./redisql_lib"}
engine_pro = {path = "./engine_pro", optional = true}

[features]
default = []
pro = ["engine_pro"]
<<<<<<< HEAD
# trial = ["engine_pro/trial"]
=======
trial = ["engine_pro/trial"]
>>>>>>> 339dea87
<|MERGE_RESOLUTION|>--- conflicted
+++ resolved
@@ -18,8 +18,4 @@
 [features]
 default = []
 pro = ["engine_pro"]
-<<<<<<< HEAD
-# trial = ["engine_pro/trial"]
-=======
-trial = ["engine_pro/trial"]
->>>>>>> 339dea87
+trial = ["engine_pro/trial"]