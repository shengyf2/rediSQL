--- conflicted
+++ resolved
@@ -672,37 +672,11 @@
             Ok(QueryResult::DONE { .. }) => {
                 return_value(client, result)
             }
-<<<<<<< HEAD
-            Ok(QueryResult::Array { array: rows }) => {
+            // use names to give well names... to the element in the stream
+            Ok(QueryResult::Array { array: rows, names }) => {
                 let result =
                     stream_query_result_array(client, name, rows);
                 return_value(client, result)
-=======
-            // use names to give well names... to the element in the stream
-            Ok(QueryResult::Array { array: rows, names }) => {
-                let context = Context::thread_safe(client);
-                // acquire the lock
-                context.lock();
-                for (i, row) in rows.iter().enumerate() {
-                    if i % 256 == 255 {
-                        // avoid that a big results lock the context for too long, should help in
-                        // keeping the latency low.
-                        context.release();
-                        context.lock();
-                    }
-                    let xadd = CString::new("XADD").unwrap();
-
-                    let mut call_specifier =
-                        CString::new("!v").unwrap();
-                    let mut array =
-                        rm::LeakyArrayOfRMString::new(&context);
-                    for (j, entity) in row.iter().enumerate() {}
-
-                    // XADD
-                }
-                // release the lock
-                context.release();
->>>>>>> b2a80e65
             }
         },
     }
@@ -792,6 +766,11 @@
 
     context.release(lock);
     Ok(QueryResult::Array {
+        names: Some(vec![
+            String::from("stream"),
+            String::from("first_id"),
+            String::from("last_id"),
+        ]),
         array: vec![result],
     })
 }
